import logging
import json
from pathlib import Path
from typing import Optional, Dict, List, Any

from fastapi import APIRouter, Request, HTTPException, status, UploadFile, Form
from fastapi.responses import JSONResponse

from api.models import APIResponse, DocumentMetadata, ProcessedDocument
from api.memory import _get_memory_system
from knowledge_graph.models import GraphBuild
from setting.db import SessionLocal, db_manager

# Functions imported from api.knowledge for reuse
from api.knowledge import (
    _validate_file,
    _save_uploaded_file_with_metadata,
    _create_processing_task,
    _get_file_type,
)

logger = logging.getLogger(__name__)

router = APIRouter(prefix="/api/v1", tags=["ingest"])


# --- Processing Functions ---


async def _process_file_for_knowledge_graph(
    file: UploadFile, metadata: Dict[str, Any], process_strategy: Dict[str, Any]
) -> JSONResponse:
    """Processes an uploaded file to build a knowledge graph."""
    _validate_file(file)

    topic_name = metadata.get("topic_name")
    link = metadata.get("link")
    database_uri = metadata.get("database_uri")
    custom_metadata = {
        k: v
        for k, v in metadata.items()
        if k not in ["topic_name", "link", "database_uri"]
    }

    if not topic_name or not link:
        raise HTTPException(
            status_code=400,
            detail="`topic_name` and `link` are required in metadata for target_type 'knowledge_graph'.",
        )

    file_metadata = DocumentMetadata(
        doc_link=link,
        topic_name=topic_name,
        database_uri=database_uri,
        custom_metadata=custom_metadata,
    )

    storage_directory, build_id = _save_uploaded_file_with_metadata(
        file, file_metadata
    )

    is_existing = False
    external_db_uri = (
        "" if db_manager.is_local_mode(database_uri) else database_uri or ""
    )
    with SessionLocal() as db:
        build_status = (
            db.query(GraphBuild)
            .filter(
                GraphBuild.build_id == build_id,
                GraphBuild.topic_name == topic_name,
                GraphBuild.external_database_uri == external_db_uri,
            )
            .first()
        )
        if build_status:
            is_existing = True

    if is_existing:
        status_msg = "already_exists"
    else:
        _create_processing_task(storage_directory, file_metadata, build_id)
        status_msg = "uploaded"

    processed_doc = ProcessedDocument(
        id=build_id,
        name=file.filename or "unknown",
        file_path=str(storage_directory),
        doc_link=link,
        file_type=_get_file_type(Path(file.filename or "unknown")),
        status=status_msg,
    )

    response = APIResponse(
        status="success",
        message=f"Successfully processed file for knowledge graph. Status: {status_msg}",
        data=processed_doc.dict(),
    )
    return JSONResponse(status_code=status.HTTP_200_OK, content=response.dict())


async def _process_json_for_personal_memory(
    input_data: Any, metadata: Dict[str, Any], process_strategy: Dict[str, Any]
) -> JSONResponse:
    """Processes JSON input (chat history) to build personal memory."""
    user_id = metadata.get("user_id")
    if not user_id:
        raise HTTPException(
            status_code=400,
            detail="`user_id` is required in metadata for target_type 'personal_memory'.",
        )

    if not isinstance(input_data, list):
        raise HTTPException(
            status_code=400,
            detail="Input data for personal memory must be a list of chat messages.",
        )

    memory_system = _get_memory_system()
    result = memory_system.process_chat_batch(chat_messages=input_data, user_id=user_id)

    response = APIResponse(
        status="success",
        message=f"Successfully processed {len(input_data)} messages for personal memory",
        data=result,
    )
    return JSONResponse(status_code=status.HTTP_200_OK, content=response.dict())


# --- Request Handlers ---


async def _handle_form_data(
    file: UploadFile,
    metadata_str: str,
    target_type: str,
    process_strategy: Optional[dict] = None,
) -> JSONResponse:
    """Handles multipart/form-data for file uploads."""
    try:
        metadata = json.loads(metadata_str)
    except json.JSONDecodeError:
        raise HTTPException(
            status_code=status.HTTP_400_BAD_REQUEST,
            detail="Invalid JSON in metadata.",
        )

    # Dispatch based on target_type for form-data
    if target_type == "knowledge_graph":
        return await _process_file_for_knowledge_graph(file, metadata, process_strategy or {})
    else:
        raise HTTPException(
            status_code=400,
            detail=f"Unsupported target_type '{target_type}' for file uploads.",
        )


async def _handle_json_data(request: Request) -> JSONResponse:
    """Handles application/json for raw data, like chat history."""
    try:
        data = await request.json()
        input_data = data.get("input")
        metadata: Dict[str, Any] = data.get("metadata", {})
        target_type = data.get("target_type")
        process_strategy: Dict[str, Any] = data.get("process_strategy", {})

        if not isinstance(process_strategy, dict):
            raise HTTPException(
                status_code=status.HTTP_400_BAD_REQUEST,
                detail="process_strategy must be a JSON object.",
            )

        if not input_data:
            raise HTTPException(
                status_code=status.HTTP_400_BAD_REQUEST, detail="Input data is missing."
            )
        if not target_type:
            raise HTTPException(
                status_code=status.HTTP_400_BAD_REQUEST,
                detail="`target_type` is a required field for JSON input.",
            )

        # Dispatch based on target_type for JSON
        if target_type == "personal_memory":
            return await _process_json_for_personal_memory(
                input_data, metadata, process_strategy
            )
        else:
            raise HTTPException(
                status_code=400,
                detail=f"Unsupported target_type '{target_type}' for JSON input.",
            )

    except json.JSONDecodeError:
        raise HTTPException(
            status_code=status.HTTP_400_BAD_REQUEST,
            detail="Invalid JSON payload.",
        )
    except Exception as e:
        logger.error(f"Failed to process json data: {e}", exc_info=True)
        raise HTTPException(
            status_code=status.HTTP_500_INTERNAL_SERVER_ERROR,
            detail=f"Failed to process JSON input: {str(e)}",
        )


@router.post("/save_old", response_model=APIResponse, status_code=status.HTTP_200_OK)
async def save_data(
    request: Request,
    file: Optional[UploadFile] = Form(None),
    metadata: Optional[str] = Form(None),
    target_type: Optional[str] = Form(None),
    process_strategy: Optional[str] = Form(None),
) -> JSONResponse:
    """
    Unified endpoint to save data from file uploads or raw JSON input.

    This endpoint supports both `multipart/form-data` for files and `application/json` for structured data.
    The processing behavior is determined by `target_type`.

    **For File Uploads (`multipart/form-data`):**
    - `file`: The file to be uploaded.
    - `metadata`: A JSON string with fields like `topic_name`, `link`, etc.
    - `target_type`: The desired output (e.g., "knowledge_graph").
    - `process_strategy` (optional): A JSON string representing a dictionary for processing options.

    **For JSON Input (`application/json`):**
    - `input`: The raw data (e.g., list of chat messages).
    - `metadata`: A JSON object with relevant context (e.g., `user_id`).
    - `target_type`: The desired output (e.g., "personal_memory").
    - `input_type`: A hint about the input format (e.g., "chat_history").
    - `process_strategy` (optional): A JSON object for processing options.
    """
    content_type = request.headers.get("content-type", "")

    if "multipart/form-data" in content_type:
        if not file or not metadata or not target_type:
            raise HTTPException(
                status_code=status.HTTP_400_BAD_REQUEST,
                detail="For multipart/form-data, 'file', 'metadata', and 'target_type' are required.",
            )
        # Parse process_strategy from string to dict if provided
        parsed_process_strategy = None
        if process_strategy:
            try:
                parsed_process_strategy = json.loads(process_strategy)
            except json.JSONDecodeError:
                raise HTTPException(
                    status_code=status.HTTP_400_BAD_REQUEST,
                    detail="Invalid JSON in process_strategy.",
                )
        return await _handle_form_data(file, metadata, target_type, parsed_process_strategy)
    elif "application/json" in content_type:
        return await _handle_json_data(request)
    else:
        raise HTTPException(
            status_code=status.HTTP_415_UNSUPPORTED_MEDIA_TYPE,
            detail="Unsupported content type. Use application/json or multipart/form-data.",
        )

from tools.route_wrapper import ToolsRouteWrapper

<<<<<<< HEAD

=======
# Create wrapper instance at module level
>>>>>>> 871006bb
tools_wrapper = ToolsRouteWrapper()

@router.post("/save", response_model=APIResponse, status_code=status.HTTP_200_OK)
async def save_data_pipeline(
    request: Request,
<<<<<<< HEAD
    file: Optional[UploadFile] = Form(None),
    files: Optional[List[UploadFile]] = Form(None),
=======
    file: Optional[UploadFile] = Form(None), # TODO: should be List[UploadFile] for multiple files
>>>>>>> 871006bb
    metadata: Optional[str] = Form(None),
    target_type: Optional[str] = Form(None),
    process_strategy: Optional[str] = Form(None),
    links: Optional[str] = Form(None),
) -> JSONResponse:
    """
    Enhanced save endpoint using tools pipeline system.
    """
    content_type = request.headers.get("content-type", "")

    if "multipart/form-data" in content_type:
<<<<<<< HEAD
        # Document Uploading Processing
        upload_files = []
        if files and len(files) > 0:
            # Batch files upload
            upload_files = files
        elif file:
            # Single file upload
            upload_files = [file]
        else:
=======
        # File upload processing
        if not file or not metadata or not target_type:
>>>>>>> 871006bb
            raise HTTPException(
                status_code=status.HTTP_400_BAD_REQUEST,
                detail="For multipart/form-data, either 'file' (single upload) or 'files' (batch upload) is required.",
            )
        
<<<<<<< HEAD
        if not metadata or not target_type:
            raise HTTPException(
                status_code=status.HTTP_400_BAD_REQUEST,
                detail="For multipart/form-data, 'metadata' and 'target_type' are required.",
            )
        
        # Verify links and files have the same numbers
        if links:
            try:
                parsed_links = json.loads(links) if isinstance(links, str) else links
                if isinstance(parsed_links, str):
                    parsed_links = [parsed_links]
                if len(parsed_links) != len(upload_files):
                    return JSONResponse(
                        status_code=400,
                        content={
                            "success": False,
                            "message": f"Number of links ({len(parsed_links)}) must match number of files ({len(upload_files)})",
                            "data": {}
                        }
                    )
            except json.JSONDecodeError:
                # Handle as comma-separated string
                link_list = [link.strip() for link in str(links).split(",") if link.strip()]
                if len(link_list) != len(upload_files):
                    return JSONResponse(
                        status_code=400,
                        content={
                            "success": False,
                            "message": f"Number of links ({len(link_list)}) must match number of files ({len(upload_files)})",
                            "data": {}
                        }
                    )
        
        # Use tools wrapper
=======
        # Use tools wrapper to process
>>>>>>> 871006bb
        result = tools_wrapper.process_upload_request(
            files=upload_files,
            metadata=metadata,
            process_strategy=process_strategy,
            target_type=target_type,
            links=links
        )
        logger.info(f"Processed upload request: {result.to_dict()}")
<<<<<<< HEAD
        # Transform to API response format
=======
        # Convert to API response format
>>>>>>> 871006bb
        if result.success:
            return JSONResponse(
                status_code=200,
                content=result.to_dict()
            )
        else:
            return JSONResponse(
                status_code=500,
                content=result.to_dict()
            )

    elif "application/json" in content_type:
<<<<<<< HEAD
        # JSON Processing
=======
        # JSON data processing
>>>>>>> 871006bb
        body = await request.json()
        
        result = tools_wrapper.process_json_request(
            input_data=body.get("input"),
            metadata=body.get("metadata", {}),
            process_strategy=body.get("process_strategy"),
            target_type=body.get("target_type", "personal_memory")
        )
        
        # Convert ToolResult to dict for JSON serialization
        result_dict = result.to_dict()
        
        if result.success:
            return JSONResponse(
                status_code=200,
                content={
                    "success": True,
                    "message": "Processing completed successfully", 
                    "data": result_dict["data"],
                    "execution_id": result_dict["execution_id"]
                }
            )
        else:
            return JSONResponse(
                status_code=500,
                content={
                    "success": False,
                    "message": result_dict["error_message"],
                    "execution_id": result_dict["execution_id"]
                }
            )
    else:
        raise HTTPException(
            status_code=status.HTTP_415_UNSUPPORTED_MEDIA_TYPE,
            detail="Unsupported content type. Use application/json or multipart/form-data.",
        )<|MERGE_RESOLUTION|>--- conflicted
+++ resolved
@@ -260,22 +260,14 @@
 
 from tools.route_wrapper import ToolsRouteWrapper
 
-<<<<<<< HEAD
-
-=======
 # Create wrapper instance at module level
->>>>>>> 871006bb
 tools_wrapper = ToolsRouteWrapper()
 
 @router.post("/save", response_model=APIResponse, status_code=status.HTTP_200_OK)
 async def save_data_pipeline(
     request: Request,
-<<<<<<< HEAD
     file: Optional[UploadFile] = Form(None),
     files: Optional[List[UploadFile]] = Form(None),
-=======
-    file: Optional[UploadFile] = Form(None), # TODO: should be List[UploadFile] for multiple files
->>>>>>> 871006bb
     metadata: Optional[str] = Form(None),
     target_type: Optional[str] = Form(None),
     process_strategy: Optional[str] = Form(None),
@@ -287,7 +279,6 @@
     content_type = request.headers.get("content-type", "")
 
     if "multipart/form-data" in content_type:
-<<<<<<< HEAD
         # Document Uploading Processing
         upload_files = []
         if files and len(files) > 0:
@@ -297,16 +288,11 @@
             # Single file upload
             upload_files = [file]
         else:
-=======
-        # File upload processing
-        if not file or not metadata or not target_type:
->>>>>>> 871006bb
             raise HTTPException(
                 status_code=status.HTTP_400_BAD_REQUEST,
                 detail="For multipart/form-data, either 'file' (single upload) or 'files' (batch upload) is required.",
             )
         
-<<<<<<< HEAD
         if not metadata or not target_type:
             raise HTTPException(
                 status_code=status.HTTP_400_BAD_REQUEST,
@@ -342,9 +328,6 @@
                     )
         
         # Use tools wrapper
-=======
-        # Use tools wrapper to process
->>>>>>> 871006bb
         result = tools_wrapper.process_upload_request(
             files=upload_files,
             metadata=metadata,
@@ -353,11 +336,7 @@
             links=links
         )
         logger.info(f"Processed upload request: {result.to_dict()}")
-<<<<<<< HEAD
-        # Transform to API response format
-=======
         # Convert to API response format
->>>>>>> 871006bb
         if result.success:
             return JSONResponse(
                 status_code=200,
@@ -370,11 +349,7 @@
             )
 
     elif "application/json" in content_type:
-<<<<<<< HEAD
-        # JSON Processing
-=======
         # JSON data processing
->>>>>>> 871006bb
         body = await request.json()
         
         result = tools_wrapper.process_json_request(
